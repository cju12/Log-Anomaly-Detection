"""
HDFS Log Anomaly Detection Model

This script creates and trains a deep learning model to detect anomalies in HDFS logs.
The model uses LSTM with attention mechanism to analyze sequences of log events.

For beginners:
- HDFS: Hadoop Distributed File System - stores large files across multiple machines
- Anomaly Detection: Finding unusual patterns that might indicate system problems
- LSTM: Long Short-Term Memory - a type of neural network good at analyzing sequences
- Attention: A mechanism that helps the model focus on important parts of the sequence
"""

# Import necessary libraries
import numpy as np              # For numerical operations
import pandas as pd             # For data manipulation
import matplotlib.pyplot as plt # For plotting graphs
import seaborn as sns           # For statistical visualizations
import os                       # For operating system operations
import tensorflow as tf         # For deep learning
<<<<<<< HEAD
import joblib
import pickle

=======
import pickle
import joblib
>>>>>>> 6670734b

# Disable TensorFlow optimization warnings (optional)
os.environ['TF_ENABLE_ONEDNN_OPTS'] = '0'

# Import TensorFlow/Keras components for building neural networks
from tensorflow.keras.models import Model
from tensorflow.keras.layers import Input, LSTM, Dense, Embedding, Layer
from tensorflow.keras.preprocessing.sequence import pad_sequences
from tensorflow.keras.utils import to_categorical
from tensorflow.keras.models import load_model
from sklearn.model_selection import train_test_split
from sklearn.preprocessing import LabelEncoder
from sklearn.metrics import classification_report, confusion_matrix

# Import our custom preprocessing module
from datasets.Preprocessing import initialize_data

# Initialize the preprocessed data
X_padded, y, vocab_size, LabelEnc, grouped = initialize_data()

print("Library loaded successfully")
print("*******************************************")

class AttentionLayer(Layer):
    """
    Custom Attention Layer for Neural Networks
    
    What is Attention?
    - Attention helps the model focus on the most important parts of the input sequence
    - Instead of just using the final LSTM output, it considers all time steps
    - It assigns different weights to different parts of the sequence
    
    For beginners:
    Think of attention like highlighting important words in a text while reading.
    The model learns which log events are most important for detecting anomalies.
    """
    
    def __init__(self, **kwargs):
        """Initialize the attention layer"""
        super(AttentionLayer, self).__init__(**kwargs)
    
    def build(self, input_shape):
        """
        Build the attention mechanism weights
        
        Parameters:
        - W: Weight matrix that transforms LSTM outputs
        - b: Bias vector for the transformation
        """
        # Create trainable weight matrix
        self.W = self.add_weight(
            name="Attention_Weight",
            shape=(input_shape[-1], 1),  # Shape: (LSTM_units, 1)
            initializer="random_normal",
            trainable=True
        )
        # Create trainable bias vector
        self.b = self.add_weight(
            name="Attention_Bias", 
            shape=(input_shape[1], 1),   # Shape: (sequence_length, 1)
            initializer="zeros",
            trainable=True
        )
        super(AttentionLayer, self).build(input_shape)
    
    def call(self, x):
        """
        Apply attention mechanism to input
        
        Steps:
        1. Calculate attention scores for each time step
        2. Apply softmax to get attention weights (probabilities)
        3. Create weighted sum of all time steps
        """
        # Calculate attention scores: e = tanh(x*W + b)
        e = tf.tanh(tf.matmul(x, self.W) + self.b)
        e = tf.squeeze(e, axis=-1)  # Remove last dimension
        
        # Convert scores to probabilities using softmax
        alpha = tf.nn.softmax(e, axis=1)
        self.attention_weights = alpha
        
        # Create context vector: weighted sum of all time steps
        context = tf.reduce_sum(tf.expand_dims(alpha, -1) * x, axis=1)
        return context
    
    def get_attention_weights(self):
        """Return the attention weights for visualization"""
        return self.attention_weights

def create_model(vocab_size, max_length, embedding_dim=64, lstm_units=128):
    """
    Create the LSTM-Attention model for anomaly detection
    
    Architecture:
    1. Embedding Layer: Converts event IDs to dense vectors
    2. LSTM Layer: Processes the sequence of events
    3. Attention Layer: Focuses on important events
    4. Dense Layer: Makes final prediction (normal/anomaly)
    
    Parameters:
    - vocab_size: Number of unique event types
    - max_length: Maximum sequence length
    - embedding_dim: Size of embedding vectors
    - lstm_units: Number of LSTM units
    """
    print(f"Creating model with:")
    print(f"- Vocabulary size: {vocab_size}")
    print(f"- Max sequence length: {max_length}")
    print(f"- Embedding dimension: {embedding_dim}")
    print(f"- LSTM units: {lstm_units}")
    
    # Input layer: accepts sequences of event IDs
    inputs = Input(shape=(max_length,), name="event_sequence")
    
    # Embedding layer: converts event IDs to dense vectors
    # Think of this as creating a "dictionary" where each event type gets a unique vector
    x = Embedding(
        input_dim=vocab_size,           # Number of unique events
        output_dim=embedding_dim,       # Size of each event vector
        input_length=max_length,        # Length of input sequences
        name="event_embedding"
    )(inputs)
    
    # LSTM layer: processes the sequence of event embeddings
    # return_sequences=True means we get output for each time step (needed for attention)
    lstm_out = LSTM(
        lstm_units, 
        return_sequences=True,          # Return all time steps
        name="lstm_processor"
    )(x)
    
    # Attention layer: focuses on important events in the sequence
    attention_layer = AttentionLayer(name="attention_mechanism")
    context_vector = attention_layer(lstm_out)
    
    # Output layer: makes final binary prediction (0=normal, 1=anomaly)
    outputs = Dense(
        1, 
        activation="sigmoid",           # Sigmoid gives probability between 0 and 1
        name="anomaly_prediction"
    )(context_vector)
    
    # Create the complete model
    model = Model(inputs=inputs, outputs=outputs, name="HDFS_Anomaly_Detector")
    
    # Compile the model with optimizer, loss function, and metrics
    model.compile(
        optimizer="adam",               # Adam optimizer (adaptive learning rate)
        loss="binary_crossentropy",    # Good for binary classification
        metrics=["accuracy", "precision", "recall"]
    )
    
    return model, attention_layer

def plot_training_history(history):
    """
    Plot training and validation metrics over epochs
    
    This helps us understand:
    - Is the model learning? (loss should decrease)
    - Is it overfitting? (validation loss increases while training loss decreases)
    """
    fig, axes = plt.subplots(2, 2, figsize=(15, 10))
    
    # Plot training & validation accuracy
    axes[0, 0].plot(history.history['accuracy'], label='Training Accuracy')
    axes[0, 0].plot(history.history['val_accuracy'], label='Validation Accuracy')
    axes[0, 0].set_title('Model Accuracy')
    axes[0, 0].set_xlabel('Epoch')
    axes[0, 0].set_ylabel('Accuracy')
    axes[0, 0].legend()
    
    # Plot training & validation loss
    axes[0, 1].plot(history.history['loss'], label='Training Loss')
    axes[0, 1].plot(history.history['val_loss'], label='Validation Loss')
    axes[0, 1].set_title('Model Loss')
    axes[0, 1].set_xlabel('Epoch')
    axes[0, 1].set_ylabel('Loss')
    axes[0, 1].legend()
    
    # Plot precision
    axes[1, 0].plot(history.history['precision'], label='Training Precision')
    axes[1, 0].plot(history.history['val_precision'], label='Validation Precision')
    axes[1, 0].set_title('Model Precision')
    axes[1, 0].set_xlabel('Epoch')
    axes[1, 0].set_ylabel('Precision')
    axes[1, 0].legend()
    
    # Plot recall
    axes[1, 1].plot(history.history['recall'], label='Training Recall')
    axes[1, 1].plot(history.history['val_recall'], label='Validation Recall')
    axes[1, 1].set_title('Model Recall')
    axes[1, 1].set_xlabel('Epoch')
    axes[1, 1].set_ylabel('Recall')
    axes[1, 1].legend()
    
    plt.tight_layout()
    plt.savefig('training_history.png', dpi=300, bbox_inches='tight')
    plt.show()

def evaluate_model(model, X_test, y_test):
    """
    Evaluate the model performance on test data
    
    Metrics explained:
    - Accuracy: Overall correctness (correct predictions / total predictions)
    - Precision: Of predicted anomalies, how many were actually anomalies
    - Recall: Of actual anomalies, how many did we catch
    - F1-Score: Harmonic mean of precision and recall
    """
    print("\n" + "="*50)
    print("MODEL EVALUATION RESULTS")
    print("="*50)
    
    # Make predictions
    y_pred_prob = model.predict(X_test)
    y_pred = (y_pred_prob > 0.5).astype(int).flatten()
    
    # Calculate test accuracy
    test_loss, test_accuracy, test_precision, test_recall = model.evaluate(X_test, y_test, verbose=0)
    
    print(f"Test Accuracy: {test_accuracy:.4f}")
    print(f"Test Precision: {test_precision:.4f}")
    print(f"Test Recall: {test_recall:.4f}")
    print(f"Test Loss: {test_loss:.4f}")
    
    # Detailed classification report
    print("\nDetailed Classification Report:")
    print(classification_report(y_test, y_pred, target_names=['Normal', 'Anomaly']))
    
    # Confusion Matrix
    cm = confusion_matrix(y_test, y_pred)
    plt.figure(figsize=(8, 6))
    sns.heatmap(cm, annot=True, fmt='d', cmap='Blues', 
                xticklabels=['Normal', 'Anomaly'],
                yticklabels=['Normal', 'Anomaly'])
    plt.title('Confusion Matrix')
    plt.ylabel('Actual')
    plt.xlabel('Predicted')
    plt.savefig('confusion_matrix.png', dpi=300, bbox_inches='tight')
    plt.show()
    
    return y_pred, y_pred_prob

def save_model_and_artifacts(model, history, label_encoder, vocab_size, max_length, attention_layer):
    """
    Save the trained model and all essential artifacts for future use
    
    This function saves everything needed to:
    1. Load and use the trained model for predictions
    2. Retrain the model with new data
    3. Maintain consistency in preprocessing
    4. Handle custom AttentionLayer properly
    5. Preserve Drain3 parser state
    
    Parameters:
    - model: Trained Keras model
    - history: Training history object
    - label_encoder: Fitted LabelEncoder for events
    - vocab_size: Size of vocabulary
    - max_length: Maximum sequence length used in training
    - attention_layer: Custom AttentionLayer instance
    """
    import json
    from datetime import datetime
    from drain3 import TemplateMiner
    from drain3.template_miner_config import TemplateMinerConfig
    
    # Create models directory if it doesn't exist
    save_dir = "Saved_ModelAndArtifacts"
    os.makedirs(save_dir, exist_ok=True)
    
    # Generate timestamp for versioning
    timestamp = datetime.now().strftime("%Y%m%d_%H%M%S")
    
    print(f"Saving model artifacts to: {save_dir}")
    print("="*50)
    
    # 1. Save the trained model (architecture + weights)
    model_path = os.path.join(save_dir, "HDFS_Anomaly_Model.h5")
    model.save(model_path)
    print(f"✓ Model saved: {model_path}")
    
    # 2. Save model weights separately (backup)
    weights_path = os.path.join(save_dir, "HDFS_Anomaly_weights.h5")
    model.save_weights(weights_path)
    print(f"✓ Model weights saved: {weights_path}")
    
    # 3. Save the AttentionLayer class definition and weights
    attention_path = os.path.join(save_dir, "attention_layer.pkl")
    attention_data = {
        'class_name': 'AttentionLayer',
        'weights': attention_layer.get_weights() if hasattr(attention_layer, 'get_weights') else None,
        'attention_weights': attention_layer.get_attention_weights() if hasattr(attention_layer, 'attention_weights') else None
    }
    with open(attention_path, 'wb') as f:
        pickle.dump(attention_data, f)
    print(f"✓ Attention layer saved: {attention_path}")
    
    # 4. Save AttentionLayer source code for proper loading
    attention_code_path = os.path.join(save_dir, "attention_layer_code.py")
    attention_code = '''
import tensorflow as tf
from tensorflow.keras.layers import Layer

class AttentionLayer(Layer):
    """
    Custom Attention Layer for Neural Networks
    
    This is the exact same AttentionLayer used during training.
    Import this when loading the model to avoid custom_objects issues.
    """
    
    def __init__(self, **kwargs):
        super(AttentionLayer, self).__init__(**kwargs)
    
    def build(self, input_shape):
        self.W = self.add_weight(
            name="Attention_Weight",
            shape=(input_shape[-1], 1),
            initializer="random_normal",
            trainable=True
        )
        self.b = self.add_weight(
            name="Attention_Bias", 
            shape=(input_shape[1], 1),
            initializer="zeros",
            trainable=True
        )
        super(AttentionLayer, self).build(input_shape)
    
    def call(self, x):
        e = tf.tanh(tf.matmul(x, self.W) + self.b)
        e = tf.squeeze(e, axis=-1)
        alpha = tf.nn.softmax(e, axis=1)
        self.attention_weights = alpha
        context = tf.reduce_sum(tf.expand_dims(alpha, -1) * x, axis=1)
        return context
    
    def get_attention_weights(self):
        return self.attention_weights
    
    def get_config(self):
        return super(AttentionLayer, self).get_config()
'''
    
    with open(attention_code_path, 'w') as f:
        f.write(attention_code)
    print(f"✓ Attention layer code saved: {attention_code_path}")
    
    # 5. Save the label encoder (critical for preprocessing new data)
    encoder_path = os.path.join(save_dir, "Label_encoder.joblib")
    joblib.dump(label_encoder, encoder_path)
    print(f"✓ Label encoder saved: {encoder_path}")
    
    # 6. Save Drain3 parser state (for processing new logs with same templates)
    try:
        # Get the template miner from preprocessing
        from datasets.Preprocessing import grouped  # This should have access to the parser
        
        # Create a new template miner with same config for saving
        config = TemplateMinerConfig()
        config.load("drain3.ini")
        template_miner = TemplateMiner(config=config)
        
        # Save the Drain3 state
        drain_state_path = os.path.join(save_dir, "Drain_state.pkl")
        with open(drain_state_path, "wb") as f:
            pickle.dump(template_miner, f)
        print(f"✓ Drain3 parser state saved: {drain_state_path}")
        
        # Also save the Drain3 configuration
        drain_config_path = os.path.join(save_dir, "drain3_config.ini")
        import shutil
        if os.path.exists("drain3.ini"):
            shutil.copy("drain3.ini", drain_config_path)
            print(f"✓ Drain3 configuration saved: {drain_config_path}")
        
    except Exception as e:
        print(f"⚠️  Warning: Could not save Drain3 state: {e}")
        print("   You may need to retrain the Drain3 parser for new data")
    
    # 7. Save model configuration and metadata
    config = {
        'model_info': {
            'timestamp': timestamp,
            'vocab_size': vocab_size,
            'max_length': max_length,
            'architecture': {
                'embedding_dim': 64,
                'lstm_units': 128,
                'has_attention': True,
                'attention_layer': 'custom'
            }
        },
        'training_info': {
            'total_epochs': len(history.history['loss']),
            'final_train_accuracy': float(history.history['accuracy'][-1]),
            'final_val_accuracy': float(history.history['val_accuracy'][-1]),
            'final_train_loss': float(history.history['loss'][-1]),
            'final_val_loss': float(history.history['val_loss'][-1]),
        },
        'preprocessing_info': {
            'event_classes': label_encoder.classes_.tolist(),
            'padding': 'post',
            'truncating': 'post',
            'padding_value': 0,
            'label_encoding': 'LabelEncoder'
        },
        'files_saved': {
            'model': 'HDFS_Anomaly_Model.h5',
            'weights': 'HDFS_Anomaly_weights.h5',
            'label_encoder': 'Label_encoder.joblib',
            'attention_layer': 'attention_layer.pkl',
            'attention_code': 'attention_layer_code.py',
            'drain_state': 'Drain_state.pkl',
            'drain_config': 'drain3_config.ini',
            'config': 'model_config.json',
            'history': 'training_history.pkl',
            'loading_instructions': 'HOW_TO_LOAD.md'
        }
    }
    
    config_path = os.path.join(save_dir, "model_config.json")
    with open(config_path, 'w') as f:
        json.dump(config, f, indent=2)
    print(f"✓ Configuration saved: {config_path}")
    
    # 8. Save training history for analysis
    history_path = os.path.join(save_dir, "training_history.pkl")
    with open(history_path, 'wb') as f:
        pickle.dump(history.history, f)
    print(f"✓ Training history saved: {history_path}")
    
    # 9. Create loading instructions
    loading_instructions = f"""# How to Load the HDFS Anomaly Detection Model

## Quick Start

```python
# Method 1: Using the provided loading function
from load_saved_model import load_hdfs_model

model, artifacts = load_hdfs_model('{save_dir}')
```

## Manual Loading (if needed)

```python
import joblib
import pickle
import json
from tensorflow.keras.models import load_model

# Load the AttentionLayer class
exec(open('{save_dir}/attention_layer_code.py').read())

# Load model with custom objects
model = load_model('{save_dir}/HDFS_Anomaly_Model.h5', 
                  custom_objects={{'AttentionLayer': AttentionLayer}})

# Load label encoder
label_encoder = joblib.load('{save_dir}/Label_encoder.joblib')

# Load configuration
with open('{save_dir}/model_config.json', 'r') as f:
    config = json.load(f)

# Load Drain3 parser (if needed for new data)
with open('{save_dir}/Drain_state.pkl', 'rb') as f:
    drain_parser = pickle.load(f)
```

## Model Information
- Created: {datetime.now().strftime("%Y-%m-%d %H:%M:%S")}
- Vocabulary Size: {vocab_size}
- Max Sequence Length: {max_length}
- Training Accuracy: {history.history['accuracy'][-1]:.4f}
- Validation Accuracy: {history.history['val_accuracy'][-1]:.4f}

## Files in this directory:
- `HDFS_Anomaly_Model.h5`: Complete trained model
- `HDFS_Anomaly_weights.h5`: Model weights only
- `Label_encoder.joblib`: Event label encoder
- `attention_layer.pkl`: Attention layer weights
- `attention_layer_code.py`: AttentionLayer class definition
- `Drain_state.pkl`: Drain3 parser state
- `drain3_config.ini`: Drain3 configuration
- `model_config.json`: Complete model configuration
- `training_history.pkl`: Training history data
- `HOW_TO_LOAD.md`: This file

## For New Predictions:
1. Load the model using the code above
2. Preprocess new log sequences using the same label_encoder
3. Pad sequences to length {max_length}
4. Use model.predict() for anomaly detection

## For Retraining:
1. Load existing model and artifacts
2. Process new logs with the saved Drain3 parser
3. Encode new sequences with the saved label_encoder
4. Continue training with model.fit()
"""
    
    instructions_path = os.path.join(save_dir, "HOW_TO_LOAD.md")
    with open(instructions_path, 'w') as f:
        f.write(loading_instructions)
    print(f"✓ Loading instructions saved: {instructions_path}")
    
    print(f"\n{'='*50}")
    print("MODEL SAVING COMPLETE")
    print(f"{'='*50}")
    print(f"All artifacts saved to: {save_dir}")
    print(f"Model can be loaded using the instructions in: {instructions_path}")
    print("\nSaved components:")
    print("  ✓ Trained model with architecture")
    print("  ✓ Model weights (backup)")
    print("  ✓ Custom AttentionLayer (code + weights)")
    print("  ✓ Label encoder for event preprocessing")
    print("  ✓ Drain3 parser state for log parsing")
    print("  ✓ Complete configuration and metadata")
    print("  ✓ Training history for analysis")
    print("  ✓ Loading instructions and examples")

def main():
    """
    Main function that orchestrates the entire training process
    """
    print("Starting HDFS Anomaly Detection Model Training")
    print("="*60)
    
    # Display data information
    print(f"Total samples: {len(X_padded)}")
    print(f"Sequence length: {X_padded.shape[1]}")
    print(f"Vocabulary size: {vocab_size}")
    print(f"Anomaly ratio: {np.mean(y):.2%}")
    
    # Split data into training and testing sets
    # stratify=y ensures both sets have similar anomaly ratios
    X_train, X_test, y_train, y_test = train_test_split(
        X_padded, y, 
        test_size=0.2,          # 20% for testing
        random_state=42,        # For reproducible results
        stratify=y              # Maintain class distribution
    )
    
    print(f"\nTraining data size: {X_train.shape}")
    print(f"Testing data size: {X_test.shape}")
    print(f"Training anomaly ratio: {np.mean(y_train):.2%}")
    print(f"Testing anomaly ratio: {np.mean(y_test):.2%}")
    
    # Create the model
    model, attention_layer = create_model(vocab_size, X_padded.shape[1])
    
    # Display model architecture
    print("\nModel Architecture:")
    model.summary()
    
    # Train the model
    print("\nStarting model training...")
    history = model.fit(
        X_train, y_train,
        batch_size=32,              # Process 32 samples at a time
        epochs=20,                  # Train for 20 complete passes through data
        validation_data=(X_test, y_test),  # Use test data for validation
        verbose=1,                  # Show progress
        shuffle=True                # Shuffle training data each epoch
    )
    
    # Plot training history
    plot_training_history(history)
    
    # Evaluate the model
    y_pred, y_pred_prob = evaluate_model(model, X_test, y_test)
    
<<<<<<< HEAD
    # Save the complete model and training artifacts
    save_model_and_artifacts(model, history, LabelEnc, vocab_size, X_padded.shape[1], attention_layer)
    print("\nModel and all artifacts saved successfully!")
=======
    # Save the trained model
    save_dir = "Saved_ModelAndArtifacts"
    os.makedirs(save_dir, exist_ok=True)
    model_save_path = os.path.join(save_dir, "HDFS_Anomaly_Model.h5")
    model.save(model_save_path, save_format = "h5")

    # Save the model weights
    weights_save_path = os.path.join(save_dir, "HDFS_Model_weights.h5")
    model.save_weights(weights_save_path)
    print("\nModel saved as 'HDFS_Model_weights.h5'")

    # Save Label Encoder
    label_encoder_path = os.path.join(save_dir, "Label_Encoder.joblib")
    joblib.dump(LabelEnc, label_encoder_path)

    # Save Drain3 Parser
    drain_state_path = os.path.join(save_dir, "Drain3_State.pkl")
    with open(drain_state_path, "wb") as f:
        pickle.dump(template_miner, f)

>>>>>>> 6670734b
    
    # Show some example predictions
    print("\nExample Predictions:")
    print("-" * 40)
    for i in range(5):
        actual = "Anomaly" if y_test[i] == 1 else "Normal"
        predicted = "Anomaly" if y_pred[i] == 1 else "Normal"
        confidence = y_pred_prob[i][0]
        print(f"Sample {i+1}: Actual={actual}, Predicted={predicted}, Confidence={confidence:.3f}")
    
    print("\nTraining completed successfully!")
    return model, history

# Run the main function when script is executed
if __name__ == "__main__":
    model, history = main()<|MERGE_RESOLUTION|>--- conflicted
+++ resolved
@@ -18,14 +18,9 @@
 import seaborn as sns           # For statistical visualizations
 import os                       # For operating system operations
 import tensorflow as tf         # For deep learning
-<<<<<<< HEAD
 import joblib
 import pickle
 
-=======
-import pickle
-import joblib
->>>>>>> 6670734b
 
 # Disable TensorFlow optimization warnings (optional)
 os.environ['TF_ENABLE_ONEDNN_OPTS'] = '0'
@@ -603,32 +598,9 @@
     # Evaluate the model
     y_pred, y_pred_prob = evaluate_model(model, X_test, y_test)
     
-<<<<<<< HEAD
     # Save the complete model and training artifacts
     save_model_and_artifacts(model, history, LabelEnc, vocab_size, X_padded.shape[1], attention_layer)
     print("\nModel and all artifacts saved successfully!")
-=======
-    # Save the trained model
-    save_dir = "Saved_ModelAndArtifacts"
-    os.makedirs(save_dir, exist_ok=True)
-    model_save_path = os.path.join(save_dir, "HDFS_Anomaly_Model.h5")
-    model.save(model_save_path, save_format = "h5")
-
-    # Save the model weights
-    weights_save_path = os.path.join(save_dir, "HDFS_Model_weights.h5")
-    model.save_weights(weights_save_path)
-    print("\nModel saved as 'HDFS_Model_weights.h5'")
-
-    # Save Label Encoder
-    label_encoder_path = os.path.join(save_dir, "Label_Encoder.joblib")
-    joblib.dump(LabelEnc, label_encoder_path)
-
-    # Save Drain3 Parser
-    drain_state_path = os.path.join(save_dir, "Drain3_State.pkl")
-    with open(drain_state_path, "wb") as f:
-        pickle.dump(template_miner, f)
-
->>>>>>> 6670734b
     
     # Show some example predictions
     print("\nExample Predictions:")
